--- conflicted
+++ resolved
@@ -27,11 +27,6 @@
 
 #----------------------------------
 # generate a data frame for testing
-<<<<<<< HEAD
-#df = gpc.testSetClassification()
-#df = gpc.testSetRegressionBall()
-df = gpc.testSetManifolds()
-=======
 #----------------------------------
 
 #--- Test classification
@@ -53,30 +48,18 @@
 params.clfClass = RidgeClassifierCV
 
 print('\n', params, '\n')
->>>>>>> 36adfeb0
 
 # get a diagram
 #Dgm = df['Dgm'][0]
 
-<<<<<<< HEAD
-Dgm_col_label = 'Dgm1'
-# Find bounding box
-params.findBoundingBox(df[Dgm_col_label], pad = .05)
-=======
 #----------------------------------
 # Find bounding box
 #----------------------------------
 params.findBoundingBox(df[dgmColLabel], pad = .05)
->>>>>>> 36adfeb0
 params.jacobi_poly = 'cheb1'  # choose the interpolating polynomial
 
 #----------------------------------
 # define the number of base points
-<<<<<<< HEAD
-params.d = 20
-params.feature_function = fF.interp_polynomial
-#params.feature_function = fF.tent
-=======
 #----------------------------------
 params.d = 100
 
@@ -86,7 +69,6 @@
 #----------------------------------
 #params.feature_function = fF.interp_polynomial
 params.feature_function = fF.tent
->>>>>>> 36adfeb0
 
 #----------------------------------
 # Run the experiment
@@ -94,15 +76,9 @@
 num_runs = 100
 yy = np.zeros((num_runs))
 for i in np.arange(num_runs):
-<<<<<<< HEAD
-	xx = getPercentScore(df, 
-					labels_col = 'trainingLabel',  
-					dgm_col = Dgm_col_label,
-=======
 	xx = getPercentScore(df,
 					labels_col = 'trainingLabel',
 					dgm_col = dgmColLabel,
->>>>>>> 36adfeb0
 					params = params,
 					normalize = True,
 					verbose = False
